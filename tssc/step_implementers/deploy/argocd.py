--- conflicted
+++ resolved
@@ -261,20 +261,9 @@
 
         git_url = self._git_url(runtime_step_config)
 
-<<<<<<< HEAD
         with tempfile.TemporaryDirectory() as repo_directory:
             sh.git.clone(runtime_step_config['helm-config-repo'], repo_directory)
             sh.git.checkout(runtime_step_config['helm-config-repo-branch'], _cwd=repo_directory)
-=======
-        # TODO Possibly use a temporary directory and remove it afterwards
-        repo_directory = "./cloned-repo"
-        sh.git.clone('http://gitea.tssc.rht-set.com/tssc-references/tssc-reference-app-quarkus-rest-json-config.git', repo_directory) #changed for testing
-
-        # Checkout the correct branch
-        sh.cd(repo_directory) #added for testing
-
-        sh.git.checkout(runtime_step_config['helm-config-repo-branch'])
->>>>>>> c5b5c4a5
 
             self._update_values_yaml(repo_directory, runtime_step_config)
 
@@ -282,12 +271,7 @@
             git_commit_msg = "Configuration Change from TSSC Pipeline. Repository: " +\
                              "{repo} Tag: {tag}".format(repo=git_url, tag=tag)
 
-<<<<<<< HEAD
             sh.git.commit('-am', git_commit_msg, _cwd=repo_directory)
-=======
-        sh.git.add('values.yaml')
-        sh.git.commit('-am', git_commit_msg)
->>>>>>> c5b5c4a5
 
             git_tag_push_code = _GitTagPushCode(self._StepImplementer__results_dir_path, # pylint: disable=no-member
                                                 self._StepImplementer__results_file_name, # pylint: disable=no-member
@@ -296,32 +280,9 @@
             runtime_step_config['password'] = runtime_step_config['git-password']
             git_tag_push_code._run_step(runtime_step_config)  # pylint: disable=protected-access
 
-<<<<<<< HEAD
         print(
             sh.argocd.app.sync('--timeout', runtime_step_config['argocd-sync-timeout-seconds'], # pylint: disable=no-member
                                argocd_app_name,
-=======
-        # TODO See the code in tag_source/git.py for retrieving username/password and handling ssh
-        git_username = None
-        git_password = None
-
-        #self._git_push("http://{username}:{password}@{url}".format(username=git_username,
-        #                                                           password=git_password,
-        #                                                           url=git_url[7:]))    #runtime_step_config['helm-config-repo']
-
-        self._git_push(runtime_step_config, "http://{username}:{password}@{url}".format(username=git_username,
-                                                                   password=git_password,
-                                                                   url='gitea.tssc.rht-set.com/tssc-references/tssc-reference-app-quarkus-rest-json-config.git'))
-                                        
-
-        sh.cd('..')
-        sh.rm('-rf', repo_directory)
-
-        # User argo cli to verify deployment has started (timeout value)
-
-        print(
-            sh.argocd.app.sync(argocd_app_name, '--timeout', runtime_step_config['argocd-sync-timeout-seconds'], # pylint: disable=no-member
->>>>>>> c5b5c4a5
                                _out=sys.stdout)
         )
 
@@ -346,34 +307,6 @@
                 raise RuntimeError('Error invoking git config --get remote.origin.url')
         return return_val
 
-<<<<<<< HEAD
-=======
-    @staticmethod
-    def _git_tag(git_tag_value, git_tag_comment): # pragma: no cover
-        try:
-            # NOTE:
-            # this force is only needed locally in case of a re-reun of the same pipeline
-            # without a fresh check out. You will notice there is no force on the push
-            # making this an acceptable work around to the issue since on the off chance
-            # actually orverwriting a tag with a different comment, the push will fail
-            # because the tag will be attached to a different git hash.
-            sh.git.tag('-a', git_tag_value, '-f', '-m', git_tag_comment)
-        except sh.ErrorReturnCode:  # pylint: disable=undefined-variable
-            raise RuntimeError('Error invoking git tag ' + git_tag_value)
-
-    @staticmethod
-    def _git_push(runtime_step_config, url=None): # pragma: no cover
-        try:
-            if url:
-                sh.git.push(url, runtime_step_config['helm-config-repo-branch'])
-                sh.git.push(url, '--tags')
-            else:
-                sh.git.push(runtime_step_config['helm-config-repo-branch'])
-                sh.git.push('--tags')
-        except sh.ErrorReturnCode:  # pylint: disable=undefined-variable
-            raise RuntimeError('Error invoking git push')
-
->>>>>>> c5b5c4a5
     def _get_tag(self):
         tag = 'latest'
         if(self.get_step_results(DefaultSteps.TAG_SOURCE) \
